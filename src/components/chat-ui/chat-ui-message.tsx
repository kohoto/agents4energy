--- conflicted
+++ resolved
@@ -183,7 +183,6 @@
 
         //     const tableType = chartTrendNames.includes('s3Key') ? 'events' : 'trend'
 
-<<<<<<< HEAD
         //     return tableType === 'trend'
         //   }
         // )
@@ -209,47 +208,7 @@
         const selectedToolMessages = [
           ...includePreviousDataTable ? [props.message.previousTrendTableMessage] : [],
           ...includePreviousEventTable ? [props.message.previousEventTableMessage] : []
-=======
-        const dataTableMessages = toolResponseMessages.filter(
-          (message) => {
-            const chartContent = JSON.parse(message.content) as {
-              queryResponseData: RowDataInput,
-            }
-
-            if (chartContent.queryResponseData.length === 0 || !chartContent.queryResponseData[0]) return false
-
-            const chartDataObject = transformListToObject(chartContent.queryResponseData)
-
-            const chartTrendNames = Object.keys(chartDataObject)
-
-            const tableType = chartTrendNames.includes('s3Key') ? 'events' : 'trend'
-
-            return tableType === 'trend'
-          }
-        )
-
-        const eventTableMessages = toolResponseMessages.filter(
-          (message) => {
-            const chartContent = JSON.parse(message.content) as {
-              queryResponseData: RowDataInput,
-            }
-
-            if (chartContent.queryResponseData.length === 0 || !chartContent.queryResponseData[0]) return false
-
-            const chartDataObject = transformListToObject(chartContent.queryResponseData)
-
-            const chartTrendNames = Object.keys(chartDataObject)
-
-            const tableType = chartTrendNames.includes('s3Key') ? 'events' : 'trend'
-
-            return tableType === 'events'
-          }
-        )
-
-        const selectedToolMessages = [
-          ...includePreviousDataTable ? dataTableMessages.slice(-1) : [],
-          ...includePreviousEventTable ? eventTableMessages.slice(-1) : []
->>>>>>> bc32a5b2
+
         ]
 
         // console.log("Selected messages: ", selectedToolMessages)
@@ -284,19 +243,7 @@
 
           // console.log('chart query responses with date: ', chartQueryResponsesWithDate)
 
-<<<<<<< HEAD
-=======
-          const chartQueryResponsesWithDate = chartContent.queryResponseData
-            .filter(dataRow => { //The first key in the object must contain a date
-              const dateCandidate = dataRow[Object.keys(dataRow)[0]]
-              // console.log('dateCandidate: ', dateCandidate)
-              return (dateCandidate !== null) &&
-                !isNaN((new Date(dateCandidate)).getTime())
-            })
-
-          // console.log('chart query responses with date: ', chartQueryResponsesWithDate)
-
->>>>>>> bc32a5b2
+
           const chartDataObject = transformListToObject(chartQueryResponsesWithDate)
 
           // console.log('chart data: ', chartDataObject)
